--- conflicted
+++ resolved
@@ -228,9 +228,6 @@
     use super::*;
 
     #[test]
-<<<<<<< HEAD
-    fn combinations_none_on_size_too_big() {
-=======
     fn combinations_order() {
         let mut combinations = (1..6).combinations();
         assert_eq!(combinations.next(), Some([1, 2, 3]));
@@ -247,8 +244,7 @@
     }
 
     #[test]
-    fn none_on_size_too_big() {
->>>>>>> 0aedaf80
+     fn combinations_none_on_size_too_big() {
         let mut combinations = (1..2).combinations::<2>();
         assert_eq!(combinations.next(), None);
     }
